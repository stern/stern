--- conflicted
+++ resolved
@@ -52,7 +52,6 @@
 	configFlags *genericclioptions.ConfigFlags
 	genericclioptions.IOStreams
 
-<<<<<<< HEAD
 	excludePod                     []string
 	container                      string
 	excludeContainer               []string
@@ -60,13 +59,12 @@
 	timestamps                     string
 	timezone                       string
 	since                          time.Duration
-	context                        string
 	namespaces                     []string
-	kubeConfig                     string
 	exclude                        []string
+	include                        []string
+	highlight                      []string
 	condition                      string
 	onlyConditionPodsWithReadiness bool
-	include                        []string
 	initContainers                 bool
 	ephemeralContainers            bool
 	allNamespaces                  bool
@@ -88,48 +86,14 @@
 	maxLogRequests                 int
 	node                           string
 	configFilePath                 string
-=======
-	excludePod          []string
-	container           string
-	excludeContainer    []string
-	containerStates     []string
-	timestamps          string
-	timezone            string
-	since               time.Duration
-	namespaces          []string
-	exclude             []string
-	include             []string
-	highlight           []string
-	initContainers      bool
-	ephemeralContainers bool
-	allNamespaces       bool
-	selector            string
-	fieldSelector       string
-	tail                int64
-	color               string
-	version             bool
-	completion          string
-	template            string
-	templateFile        string
-	output              string
-	prompt              bool
-	podQuery            string
-	noFollow            bool
-	resource            string
-	verbosity           int
-	onlyLogLines        bool
-	maxLogRequests      int
-	node                string
-	configFilePath      string
-	showHiddenOptions   bool
-	stdin               bool
-	diffContainer       bool
-	podColors           []string
-	containerColors     []string
+	showHiddenOptions              bool
+	stdin                          bool
+	diffContainer                  bool
+	podColors                      []string
+	containerColors                []string
 
 	client       kubernetes.Interface
 	clientConfig clientcmd.ClientConfig
->>>>>>> ccd8add3
 }
 
 func NewOptions(streams genericclioptions.IOStreams) *options {
@@ -337,9 +301,6 @@
 	}
 
 	return &stern.Config{
-<<<<<<< HEAD
-		KubeConfig:                     o.kubeConfig,
-		ContextName:                    o.context,
 		Namespaces:                     namespaces,
 		PodQuery:                       pod,
 		ExcludePodQuery:                excludePod,
@@ -353,6 +314,7 @@
 		ContainerStates:                containerStates,
 		Exclude:                        exclude,
 		Include:                        include,
+		Highlight:                      highlight,
 		InitContainers:                 o.initContainers,
 		EphemeralContainers:            o.ephemeralContainers,
 		Since:                          o.since,
@@ -365,34 +327,8 @@
 		Resource:                       o.resource,
 		OnlyLogLines:                   o.onlyLogLines,
 		MaxLogRequests:                 maxLogRequests,
-=======
-		Namespaces:            namespaces,
-		PodQuery:              pod,
-		ExcludePodQuery:       excludePod,
-		Timestamps:            timestampFormat != "",
-		TimestampFormat:       timestampFormat,
-		Location:              location,
-		ContainerQuery:        container,
-		ExcludeContainerQuery: excludeContainer,
-		ContainerStates:       containerStates,
-		Exclude:               exclude,
-		Include:               include,
-		Highlight:             highlight,
-		InitContainers:        o.initContainers,
-		EphemeralContainers:   o.ephemeralContainers,
-		Since:                 o.since,
-		AllNamespaces:         o.allNamespaces,
-		LabelSelector:         labelSelector,
-		FieldSelector:         fieldSelector,
-		TailLines:             tailLines,
-		Template:              template,
-		Follow:                !o.noFollow,
-		Resource:              o.resource,
-		OnlyLogLines:          o.onlyLogLines,
-		MaxLogRequests:        maxLogRequests,
-		Stdin:                 o.stdin,
-		DiffContainer:         o.diffContainer,
->>>>>>> ccd8add3
+		Stdin:                          o.stdin,
+		DiffContainer:                  o.diffContainer,
 
 		Out:    o.Out,
 		ErrOut: o.ErrOut,
