//   Copyright 2016 Wercker Holding BV
//
//   Licensed under the Apache License, Version 2.0 (the "License");
//   you may not use this file except in compliance with the License.
//   You may obtain a copy of the License at
//
//       http://www.apache.org/licenses/LICENSE-2.0
//
//   Unless required by applicable law or agreed to in writing, software
//   distributed under the License is distributed on an "AS IS" BASIS,
//   WITHOUT WARRANTIES OR CONDITIONS OF ANY KIND, either express or implied.
//   See the License for the specific language governing permissions and
//   limitations under the License.

package stern

import (
	"io"
	"regexp"
	"text/template"
	"time"

	"k8s.io/apimachinery/pkg/fields"
	"k8s.io/apimachinery/pkg/labels"
)

// Config contains the config for stern
type Config struct {
<<<<<<< HEAD
	KubeConfig                     string
	ContextName                    string
	Namespaces                     []string
	PodQuery                       *regexp.Regexp
	ExcludePodQuery                []*regexp.Regexp
	Timestamps                     bool
	TimestampFormat                string
	Location                       *time.Location
	ContainerQuery                 *regexp.Regexp
	ExcludeContainerQuery          []*regexp.Regexp
	Condition                      string
	OnlyConditionPodsWithReadiness bool
	ContainerStates                []ContainerState
	Exclude                        []*regexp.Regexp
	Include                        []*regexp.Regexp
	InitContainers                 bool
	EphemeralContainers            bool
	Since                          time.Duration
	AllNamespaces                  bool
	LabelSelector                  labels.Selector
	FieldSelector                  fields.Selector
	TailLines                      *int64
	Template                       *template.Template
	Follow                         bool
	Resource                       string
	OnlyLogLines                   bool
	MaxLogRequests                 int
=======
	Namespaces            []string
	PodQuery              *regexp.Regexp
	ExcludePodQuery       []*regexp.Regexp
	Timestamps            bool
	TimestampFormat       string
	Location              *time.Location
	ContainerQuery        *regexp.Regexp
	ExcludeContainerQuery []*regexp.Regexp
	ContainerStates       []ContainerState
	Exclude               []*regexp.Regexp
	Include               []*regexp.Regexp
	Highlight             []*regexp.Regexp
	InitContainers        bool
	EphemeralContainers   bool
	Since                 time.Duration
	AllNamespaces         bool
	LabelSelector         labels.Selector
	FieldSelector         fields.Selector
	TailLines             *int64
	Template              *template.Template
	Follow                bool
	Resource              string
	OnlyLogLines          bool
	MaxLogRequests        int
	Stdin                 bool
	DiffContainer         bool
>>>>>>> ccd8add3

	Out    io.Writer
	ErrOut io.Writer
}<|MERGE_RESOLUTION|>--- conflicted
+++ resolved
@@ -26,9 +26,6 @@
 
 // Config contains the config for stern
 type Config struct {
-<<<<<<< HEAD
-	KubeConfig                     string
-	ContextName                    string
 	Namespaces                     []string
 	PodQuery                       *regexp.Regexp
 	ExcludePodQuery                []*regexp.Regexp
@@ -42,6 +39,7 @@
 	ContainerStates                []ContainerState
 	Exclude                        []*regexp.Regexp
 	Include                        []*regexp.Regexp
+	Highlight                      []*regexp.Regexp
 	InitContainers                 bool
 	EphemeralContainers            bool
 	Since                          time.Duration
@@ -54,34 +52,8 @@
 	Resource                       string
 	OnlyLogLines                   bool
 	MaxLogRequests                 int
-=======
-	Namespaces            []string
-	PodQuery              *regexp.Regexp
-	ExcludePodQuery       []*regexp.Regexp
-	Timestamps            bool
-	TimestampFormat       string
-	Location              *time.Location
-	ContainerQuery        *regexp.Regexp
-	ExcludeContainerQuery []*regexp.Regexp
-	ContainerStates       []ContainerState
-	Exclude               []*regexp.Regexp
-	Include               []*regexp.Regexp
-	Highlight             []*regexp.Regexp
-	InitContainers        bool
-	EphemeralContainers   bool
-	Since                 time.Duration
-	AllNamespaces         bool
-	LabelSelector         labels.Selector
-	FieldSelector         fields.Selector
-	TailLines             *int64
-	Template              *template.Template
-	Follow                bool
-	Resource              string
-	OnlyLogLines          bool
-	MaxLogRequests        int
-	Stdin                 bool
-	DiffContainer         bool
->>>>>>> ccd8add3
+	Stdin                          bool
+	DiffContainer                  bool
 
 	Out    io.Writer
 	ErrOut io.Writer
